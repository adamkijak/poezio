--- conflicted
+++ resolved
@@ -394,11 +394,7 @@
         self.input.refresh()
 
     def get_conversation_messages(self):
-<<<<<<< HEAD
-        return self._room.messages
-=======
         return self.messages
->>>>>>> 16854c39
 
     def command_say(self, line):
         raise NotImplementedError
