--- conflicted
+++ resolved
@@ -128,13 +128,8 @@
             'connect': (self.command_reconnect, _('Usage: /connect\nConnect: disconnect from the remote server if you are currently connected and then connect to it again'), None),
             'server_cycle': (self.command_server_cycle, _('Usage: /server_cycle [domain] [message]\nServer Cycle: disconnect and reconnects in all the rooms in domain.'), None),
             'bind': (self.command_bind, _('Usage: /bind <key> <equ>\nBind: bind a key to an other key or to a “command”. For example "/bind ^H KEY_UP" makes Control + h do the same same than the Up key.'), None),
-<<<<<<< HEAD
-            'pubsub': (self.command_pubsub, _('Usage: /pubsub <domain>\nPubsub: Open a pubsub browser on the given domain'), None),
             'load': (self.command_load, _('Usage: /load <plugin>\nLoad: Load the specified plugin'), self.plugin_manager.completion_load),
             'unload': (self.command_unload, _('Usage: /unload <plugin>\nUnload: Unload the specified plugin'), self.plugin_manager.completion_unload),
-=======
-# nope            'pubsub': (self.command_pubsub, _('Usage: /pubsub <domain>\nPubsub: Open a pubsub browser on the given domain'), None),
->>>>>>> 25b11e12
             }
 
         self.key_func = {
