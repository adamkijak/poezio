# Copyright 2010-2011 Florent Le Coz <louiz@louiz.org>
#
# This file is part of Poezio.
#
# Poezio is free software: you can redistribute it and/or modify
# it under the terms of the zlib license. See the COPYING file.

"""
Define all the windows.
A window is a little part of the screen, for example the input window,
the text window, the roster window, etc.
A Tab (see tab.py) is composed of multiple Windows
"""

from gettext import (bindtextdomain, textdomain, bind_textdomain_codeset,
                     gettext as _)

import logging
log = logging.getLogger(__name__)

import curses
import string
from config import config

from threading import RLock

from contact import Contact
from roster import RosterGroup
from poopt import cut_text

from sleekxmpp.xmlstream.stanzabase import JID

import core
import wcwidth
import singleton
import collections

from theming import get_theme, to_curses_attr

allowed_color_digits = ('0', '1', '2', '3', '4', '5', '6', '7')
# msg is a reference to the corresponding Message tuple. text_start and text_end are the position
# delimiting the text in this line.
# first is a bool telling if this is the first line of the message.
Line = collections.namedtuple('Line', 'msg start_pos end_pos')

g_lock = RLock()

LINES_NB_LIMIT = 4096

def truncate_nick(nick, size=25):
    if nick and len(nick) >= size:
        return nick[:size]+'…'
    return nick


class Win(object):
    _win_core = None
    _tab_win = None
    def __init__(self):
        self._win = None

    def _resize(self, height, width, y, x):
        if height == 0 or width == 0:
            self.height, self.width = height, width
            return
        self.height, self.width, self.x, self.y = height, width, x, y
        try:
            self._win = Win._tab_win.derwin(height, width, y, x)
        except:
            log.debug('DEBUG: mvwin returned ERR. Please investigate')

        # If this ever fail, uncomment that ^

    def resize(self, height, width, y, x):
        """
        Override if something has to be done on resize
        """
        with g_lock:
            self._resize(height, width, y, x)

    def _refresh(self):
        self._win.noutrefresh()

    def addnstr(self, *args):
        """
        Safe call to addnstr
        """
        try:
            self._win.addnstr(*args)
        except:
            pass

    def addstr(self, *args):
        """
        Safe call to addstr
        """
        try:
            self._win.addstr(*args)
        except:
            pass

    def move(self, y, x):
        try:
            self._win.move(y, x)
        except:
            self._win.move(0, 0)

    def addstr_colored(self, text, y=None, x=None):
        """
        Write a string on the window, setting the
        attributes as they are in the string.
        For example:
        \x19bhello → hello in bold
        \x191}Bonj\x192}our → 'Bonj' in red and 'our' in green
        next_attr_char is the \x19 delimiter
        attr_char is the char following it, it can be
        one of 'u', 'b', 'c[0-9]'
        """
        if y is not None and x is not None:
            self.move(y, x)
        next_attr_char = text.find('\x19')
        while next_attr_char != -1 and text:
            if next_attr_char + 1 < len(text):
                attr_char = text[next_attr_char+1].lower()
            else:
                attr_char = str()
            if next_attr_char != 0:
                self.addstr(text[:next_attr_char])
            if attr_char == 'o':
                self._win.attrset(0)
            elif attr_char == 'u':
                self._win.attron(curses.A_UNDERLINE)
            elif attr_char == 'b':
                self._win.attron(curses.A_BOLD)
            if attr_char in string.digits and attr_char != '':
                color_str = text[next_attr_char+1:text.find('}', next_attr_char)]
                if color_str:
                    self._win.attron(to_curses_attr((int(color_str), -1)))
                text = text[next_attr_char+len(color_str)+2:]
            else:
                text = text[next_attr_char+2:]
            next_attr_char = text.find('\x19')
        self.addstr(text)

    def addstr_colored_lite(self, text, y=None, x=None):
        """
        Just like addstr_colored, but only handles colors with one digit.
        \x193 is the 3rd color. We do not use any } char in this version
        """
        if y is not None and x is not None:
            self.move(y, x)
        next_attr_char = text.find('\x19')
        while next_attr_char != -1:
            if next_attr_char + 1 < len(text):
                attr_char = text[next_attr_char+1].lower()
            else:
                attr_char = str()
            if next_attr_char != 0:
                self.addstr(text[:next_attr_char])
            text = text[next_attr_char+2:]
            if attr_char == 'o':
                self._win.attrset(0)
            elif attr_char == 'u':
                self._win.attron(curses.A_UNDERLINE)
            elif attr_char == 'b':
                self._win.attron(curses.A_BOLD)
            elif attr_char in string.digits and attr_char != '':
                self._win.attron(to_curses_attr((int(attr_char), -1)))
            next_attr_char = text.find('\x19')
        self.addstr(text)

    def finish_line(self, color=None):
        """
        Write colored spaces until the end of line
        """
        (y, x) = self._win.getyx()
        size = self.width-x
        if color:
            self.addnstr(' '*size, size, to_curses_attr(color))
        else:
            self.addnstr(' '*size, size)

    @property
    def core(self):
        if not Win._win_core:
            Win._win_core = singleton.Singleton(core.Core)
        return Win._win_core

class UserList(Win):
    def __init__(self):
        Win.__init__(self)
        self.pos = 0
        self.color_role = {'moderator': lambda: get_theme().COLOR_USER_MODERATOR,
                'participant': lambda: get_theme().COLOR_USER_PARTICIPANT,
                'visitor': lambda: get_theme().COLOR_USER_VISITOR,
                'none': lambda: get_theme().COLOR_USER_NONE,
                '': lambda: get_theme().COLOR_USER_NONE
               }
<<<<<<< HEAD
        self.symbol_affiliation = {'owner': '~',
                                    'admin': '&',
                                    'member': '+',
                                    'none': '-'}
=======
        self.symbol_affiliation = {'owner': lambda: get_theme().CHAR_AFFILIATION_OWNER,
                'admin': lambda: get_theme().CHAR_AFFILIATION_ADMIN,
                'member': lambda: get_theme().CHAR_AFFILIATION_MEMBER,
                'none': lambda: get_theme().CHAR_AFFILIATION_NONE, }
>>>>>>> 17fdd5d6
        self.color_show = {'xa': lambda: get_theme().COLOR_STATUS_XA,
                'none': lambda: get_theme().COLOR_STATUS_NONE,
                '': lambda: get_theme().COLOR_STATUS_NONE,
                'dnd': lambda: get_theme().COLOR_STATUS_DND,
                'away': lambda: get_theme().COLOR_STATUS_AWAY,
                'chat': lambda: get_theme().COLOR_STATUS_CHAT
               }
    def scroll_up(self):
        self.pos += self.height-1

    def scroll_down(self):
        self.pos -= self.height-1
        if self.pos < 0:
            self.pos = 0

    def draw_plus(self, y):
        self.addstr(y, self.width-2, '++', to_curses_attr(get_theme().COLOR_MORE_INDICATOR))

    def refresh(self, users):
        log.debug('Refresh: %s',self.__class__.__name__)
        with g_lock:
            self._win.erase()
            y = 0
            users = sorted(users)
            if self.pos >= len(users) and self.pos != 0:
                self.pos = len(users)-1
            for user in users[self.pos:]:
                self.draw_role_affiliation(y, user)
                self.draw_status_chatstate(y, user)
                self.addstr(y, 2, user.nick[:self.width-2], to_curses_attr(user.color))
                y += 1
                if y == self.height:
                    break
            # draw indicators of position in the list
            if self.pos > 0:
                self.draw_plus(0)
            if self.pos + self.height < len(users):
                self.draw_plus(self.height-1)
            self._refresh()

    def draw_role_affiliation(self, y, user):
        if not user.role in self.color_role:
            color = get_theme().COLOR_USER_NONE
        else:
            color = self.color_role[user.role]()
<<<<<<< HEAD
        symbol = self.symbol_affiliation.get(user.affiliation) or '-'
=======
        symbol = self.symbol_affiliation.get(user.affiliation, lambda: '-')()
>>>>>>> 17fdd5d6
        self.addstr(y, 1, symbol, to_curses_attr(color))

    def draw_status_chatstate(self, y, user):
        if not user.show in self.color_show:
            show_col = get_theme().COLOR_STATUS_NONE
        else:
            show_col = self.color_show[user.show]()
        if user.chatstate == 'composing':
            char = get_theme().CHAR_CHATSTATE_COMPOSING
        elif user.chatstate == 'active':
            char = get_theme().CHAR_CHATSTATE_ACTIVE
        elif user.chatstate == 'paused':
            char = get_theme().CHAR_CHATSTATE_PAUSED
        else:
            char = get_theme().CHAR_STATUS
        self.addstr(y, 0, char, to_curses_attr(show_col))

    def resize(self, height, width, y, x):
        with g_lock:
            self._resize(height, width, y, x)
            self._win.attron(to_curses_attr(get_theme().COLOR_VERTICAL_SEPARATOR))
            self._win.vline(0, 0, curses.ACS_VLINE, self.height)
            self._win.attroff(to_curses_attr(get_theme().COLOR_VERTICAL_SEPARATOR))

class Topic(Win):
    def __init__(self):
        Win.__init__(self)
        self._message = ''

    def refresh(self, topic=None):
        log.debug('Refresh: %s',self.__class__.__name__)
        with g_lock:
            self._win.erase()
            if topic:
                msg = topic[:self.width-1]
            else:
                msg = self._message[:self.width-1]
            self.addstr(0, 0, msg, to_curses_attr(get_theme().COLOR_TOPIC_BAR))
            (y, x) = self._win.getyx()
            remaining_size = self.width - x
            if remaining_size:
                self.addnstr(' '*remaining_size, remaining_size,
                             to_curses_attr(get_theme().COLOR_INFORMATION_BAR))
            self._refresh()

    def set_message(self, message):
        self._message = message

class GlobalInfoBar(Win):
    def __init__(self):
        Win.__init__(self)

    def refresh(self):
        log.debug('Refresh: %s',self.__class__.__name__)
        def compare_room(a):
            return a.nb
        comp = lambda x: x.nb
        with g_lock:
            self._win.erase()
            self.addstr(0, 0, "[", to_curses_attr(get_theme().COLOR_INFORMATION_BAR))
            sorted_tabs = sorted(self.core.tabs, key=comp)
            for tab in sorted_tabs:
                color = tab.color
                if config.get('show_inactive_tabs', 'true') == 'false' and\
                        color == get_theme().COLOR_TAB_NORMAL:
                    continue
                try:
                    self.addstr("%s" % str(tab.nb), to_curses_attr(color))
                    if config.get('show_tab_names', 'false') == 'true':
                        self.addstr(" %s" % str(tab.get_name()), to_curses_attr(color))
                    self.addstr("|", to_curses_attr(get_theme().COLOR_INFORMATION_BAR))
                except:             # end of line
                    break
            (y, x) = self._win.getyx()
            self.addstr(y, x-1, '] ', to_curses_attr(get_theme().COLOR_INFORMATION_BAR))
            (y, x) = self._win.getyx()
            remaining_size = self.width - x
            self.addnstr(' '*remaining_size, remaining_size,
                         to_curses_attr(get_theme().COLOR_INFORMATION_BAR))
            self._refresh()

class VerticalGlobalInfoBar(Win):
    def __init__(self, scr):
        Win.__init__(self)
        self._win = scr

    def refresh(self):
        def compare_room(a):
            return a.nb
        comp = lambda x: x.nb
        with g_lock:
            height, width = self._win.getmaxyx()
            self._win.erase()
            sorted_tabs = sorted(self.core.tabs, key=comp)
            if config.get('show_inactive_tabs', 'true') == 'false':
                sorted_tabs = [tab for tab in sorted_tabs if\
                                   tab.vertical_color != get_theme().COLOR_VERTICAL_TAB_NORMAL]
            nb_tabs = len(sorted_tabs)
            if nb_tabs >= height:
                for y, tab in enumerate(sorted_tabs):
                    if tab.vertical_color == get_theme().COLOR_VERTICAL_TAB_CURRENT:
                        pos = y
                        break
                # center the current tab as much as possible
                if pos < height//2:
                    sorted_tabs = sorted_tabs[:height]
                elif nb_tabs - pos <= height//2:
                    sorted_tabs = sorted_tabs[-height:]
                else:
                    sorted_tabs = sorted_tabs[pos-height//2 : pos+height//2]
            for y, tab in enumerate(sorted_tabs):
                color = tab.vertical_color
                self.addstr(y if config.get('vertical_tab_list_sort', 'desc') != 'asc' else height - y - 1, 0, "%2d" % tab.nb, to_curses_attr(get_theme().COLOR_VERTICAL_TAB_NUMBER))
                self.addstr('.')
                self.addnstr("%s" % tab.get_name(), width - 4, to_curses_attr(color))
            self._win.attron(to_curses_attr(get_theme().COLOR_VERTICAL_SEPARATOR))
            self._win.vline(0, width-1, curses.ACS_VLINE, height)
            self._win.attroff(to_curses_attr(get_theme().COLOR_VERTICAL_SEPARATOR))
            self._refresh()

class InfoWin(Win):
    """
    Base class for all the *InfoWin, used in various tabs. For example
    MucInfoWin, etc. Provides some useful methods.
    """
    def __init__(self):
        Win.__init__(self)

    def print_scroll_position(self, window):
        """
        Print, link in Weechat, a -PLUS(n)- where n
        is the number of available lines to scroll
        down
        """
        if window.pos > 0:
            plus = ' -PLUS(%s)-' % window.pos
            self.addstr(plus, to_curses_attr(get_theme().COLOR_SCROLLABLE_NUMBER))

class PrivateInfoWin(InfoWin):
    """
    The live above the information window, displaying informations
    about the MUC user we are talking to
    """
    def __init__(self):
        InfoWin.__init__(self)

    def refresh(self, name, window, chatstate):
        log.debug('Refresh: %s',self.__class__.__name__)
        with g_lock:
            self._win.erase()
            self.write_room_name(name)
            self.print_scroll_position(window)
            self.write_chatstate(chatstate)
            self.finish_line(get_theme().COLOR_INFORMATION_BAR)
            self._refresh()

    def write_room_name(self, name):
        jid = JID(name)
        room_name, nick = jid.bare, jid.resource
        self.addstr(nick, to_curses_attr(get_theme().COLOR_PRIVATE_NAME))
        txt = ' from room %s' % room_name
        self.addstr(txt, to_curses_attr(get_theme().COLOR_INFORMATION_BAR))

    def write_chatstate(self, state):
        if state:
            self.addstr(' %s' % (state,), to_curses_attr(get_theme().COLOR_INFORMATION_BAR))

class ConversationInfoWin(InfoWin):
    """
    The line above the information window, displaying informations
    about the user we are talking to
    """
    color_show = {'xa': lambda: get_theme().COLOR_STATUS_XA,
                  'none': lambda: get_theme().COLOR_STATUS_ONLINE,
                  '': lambda: get_theme().COLOR_STATUS_ONLINE,
                  'available': lambda: get_theme().COLOR_STATUS_ONLINE,
                  'dnd': lambda: get_theme().COLOR_STATUS_DND,
                  'away': lambda: get_theme().COLOR_STATUS_AWAY,
                  'chat': lambda: get_theme().COLOR_STATUS_CHAT,
                  'unavailable': lambda: get_theme().COLOR_STATUS_UNAVAILABLE
                  }

    def __init__(self):
        InfoWin.__init__(self)

    def refresh(self, jid, contact, window, chatstate, informations):
        # contact can be None, if we receive a message
        # from someone not in our roster. In this case, we display
        # only the maximum information from the message we can get.
        log.debug('Refresh: %s',self.__class__.__name__)
        jid = JID(jid)
        if contact:
            if jid.resource:
                resource = contact.get_resource_by_fulljid(jid.full)
            else:
                resource = contact.get_highest_priority_resource()
        else:
            resource = None
        # if contact is None, then resource is None too: user is not in the roster
        # so we don't know almost anything about it
        # If contact is a Contact, then
        # resource can now be a Resource: user is in the roster and online
        # or resource is None: user is in the roster but offline
        with g_lock:
            self._win.erase()
            self.write_contact_jid(jid)
            self.write_contact_informations(contact)
            self.write_resource_information(resource)
            self.print_scroll_position(window)
            self.write_chatstate(chatstate)
            self.write_additional_informations(informations, jid)
            self.finish_line(get_theme().COLOR_INFORMATION_BAR)
            self._refresh()

    def write_additional_informations(self, informations, jid):
        """
        Write all informations added by plugins by getting the
        value returned by the callbacks.
        """
        for key in informations:
            self.addstr(informations[key](jid), to_curses_attr(get_theme().COLOR_INFORMATION_BAR))
    def write_resource_information(self, resource):
        """
        Write the informations about the resource
        """
        if not resource:
            presence = "unavailable"
        else:
            presence = resource.presence
        color = RosterWin.color_show[presence]()
        self.addstr('[', to_curses_attr(get_theme().COLOR_INFORMATION_BAR))
        self.addstr(get_theme().CHAR_STATUS, to_curses_attr(color))
        self.addstr(']', to_curses_attr(get_theme().COLOR_INFORMATION_BAR))

    def write_contact_informations(self, contact):
        """
        Write the informations about the contact
        """
        if not contact:
            self.addstr("(contact not in roster)", to_curses_attr(get_theme().COLOR_INFORMATION_BAR))
            return
        display_name = contact.name or contact.bare_jid
        self.addstr('%s '%(display_name), to_curses_attr(get_theme().COLOR_INFORMATION_BAR))

    def write_contact_jid(self, jid):
        """
        Just write the jid that we are talking to
        """
        self.addstr('[', to_curses_attr(get_theme().COLOR_INFORMATION_BAR))
        self.addstr(jid.full, to_curses_attr(get_theme().COLOR_CONVERSATION_NAME))
        self.addstr('] ', to_curses_attr(get_theme().COLOR_INFORMATION_BAR))

    def write_chatstate(self, state):
        if state:
            self.addstr(' %s' % (state,), to_curses_attr(get_theme().COLOR_INFORMATION_BAR))

class ConversationStatusMessageWin(InfoWin):
    """
    The upper bar displaying the status message of the contact
    """
    def __init__(self):
        InfoWin.__init__(self)

    def refresh(self, jid, contact):
        log.debug('Refresh: %s',self.__class__.__name__)
        jid = JID(jid)
        if contact:
            if jid.resource:
                resource = contact.get_resource_by_fulljid(jid.full)
            else:
                resource = contact.get_highest_priority_resource()
        else:
            resource = None
        with g_lock:
            self._win.erase()
            if resource:
                self.write_status_message(resource)
            self.finish_line(get_theme().COLOR_INFORMATION_BAR)
            self._refresh()

    def write_status_message(self, resource):
        self.addstr(resource.status, to_curses_attr(get_theme().COLOR_INFORMATION_BAR))

class MucInfoWin(InfoWin):
    """
    The line just above the information window, displaying informations
    about the MUC we are viewing
    """
    def __init__(self):
        InfoWin.__init__(self)

    def refresh(self, room, window=None):
        log.debug('Refresh: %s',self.__class__.__name__)
        with g_lock:
            self._win.erase()
            self.write_room_name(room)
            self.write_own_nick(room)
            self.write_disconnected(room)
            self.write_role(room)
            if window:
                self.print_scroll_position(window)
            self.finish_line(get_theme().COLOR_INFORMATION_BAR)
            self._refresh()

    def write_room_name(self, room):
        self.addstr('[', to_curses_attr(get_theme().COLOR_INFORMATION_BAR))
        self.addstr(room.name, to_curses_attr(get_theme().COLOR_GROUPCHAT_NAME))
        self.addstr('] ', to_curses_attr(get_theme().COLOR_INFORMATION_BAR))

    def write_disconnected(self, room):
        """
        Shows a message if the room is not joined
        """
        if not room.joined:
            self.addstr(' -!- Not connected ', to_curses_attr(get_theme().COLOR_INFORMATION_BAR))

    def write_own_nick(self, room):
        """
        Write our own nick in the info bar
        """
        nick = room.own_nick
        if not nick:
            return
        self.addstr(truncate_nick(nick, 13), to_curses_attr(get_theme().COLOR_INFORMATION_BAR))

    def write_role(self, room):
        """
        Write our own role and affiliation
        """
        own_user = None
        for user in room.users:
            if user.nick == room.own_nick:
                own_user = user
                break
        if not own_user:
            return
        txt = ' ('
        if own_user.affiliation != 'none':
            txt += own_user.affiliation+', '
        txt += own_user.role+')'
        self.addstr(txt, to_curses_attr(get_theme().COLOR_INFORMATION_BAR))

class TextWin(Win):
    def __init__(self, lines_nb_limit=config.get('max_lines_in_memory', 2048)):
        Win.__init__(self)
        self.lines_nb_limit = lines_nb_limit
        self.pos = 0
        self.built_lines = []   # Each new message is built and kept here.
        # on resize, we rebuild all the messages

    def scroll_up(self, dist=14):
        self.pos += dist
        if self.pos + self.height > len(self.built_lines):
            self.pos = len(self.built_lines) - self.height
            if self.pos < 0:
                self.pos = 0

    def scroll_down(self, dist=14):
        self.pos -= dist
        if self.pos <= 0:
            self.pos = 0

    def scroll_to_separator(self):
        """
        Scroll until separator is centered. If no separator is
        present, scroll at the top of the window
        """
        if None in self.built_lines:
            self.pos = self.built_lines.index(None)
            # Chose a proper position (not too high)
            self.scroll_up(0)
        else:                   # Go at the top of the win
            self.pos = len(self.built_lines) - self.height

    def remove_line_separator(self):
        """
        Remove the line separator
        """
        log.debug('remove_line_separator')
        if None in self.built_lines:
            self.built_lines.remove(None)

    def add_line_separator(self):
        """
        add a line separator at the end of messages list
        """
        if None not in self.built_lines:
            self.built_lines.append(None)

    def build_new_message(self, message, history=None, clean=True):
        """
        Take one message, build it and add it to the list
        Return the number of lines that are built for the given
        message.
        """
        if message is None:  # line separator
            self.built_lines.append(None)
            return 0
        txt = message.txt
        if not txt:
            return 0
        nick = truncate_nick(message.nickname)
        offset = 1 + len(message.str_time)
        if nick:
            offset += wcwidth.wcswidth(nick) + 2 # + nick + spaces length
        if get_theme().CHAR_TIME_LEFT:
            offset += 1
        if get_theme().CHAR_TIME_RIGHT:
            offset += 1
        lines = cut_text(txt, self.width-offset)
        for line in lines:
            self.built_lines.append(Line(msg=message,
                                         start_pos=line[0],
                                         end_pos=line[1]))
        if clean:
            while len(self.built_lines) > self.lines_nb_limit:
                self.built_lines.pop(0)
            return len(lines)

    def refresh(self):
        log.debug('Refresh: %s',self.__class__.__name__)
        if self.height <= 0:
            return
        if self.pos == 0:
            lines = self.built_lines[-self.height:]
        else:
            lines = self.built_lines[-self.height-self.pos:-self.pos]
        with g_lock:
            self._win.move(0, 0)
            self._win.erase()
            for y, line in enumerate(lines):
                if line:
                    msg = line.msg
                    if line.start_pos == 0:
                        if msg.nick_color:
                            color = msg.nick_color
                        elif msg.user:
                            color = msg.user.color
                        else:
                            color = None
                        self.write_time(msg.str_time)
                        self.write_nickname(msg.nickname, color)
                if y != self.height-1:
                    self.addstr('\n')
            self._win.attrset(0)
            for y, line in enumerate(lines):
                if not line:
                    self.write_line_separator(y)
                else:
                    self.write_text(y, (3 if line.msg.nickname else 1) + len(line.msg.str_time)+len(truncate_nick(line.msg.nickname) or ''), line.msg.txt[line.start_pos:line.end_pos])
                if y != self.height-1:
                    self.addstr('\n')
            self._win.attrset(0)
            self._refresh()

    def write_line_separator(self, y):
        self.addnstr(y, 0, '- '*(self.width//2-1)+'-', self.width, to_curses_attr(get_theme().COLOR_NEW_TEXT_SEPARATOR))

    def write_text(self, y, x, txt):
        """
        write the text of a line.
        """
        self.addstr_colored(txt, y, x)

    def write_nickname(self, nickname, color):
        """
        Write the nickname, using the user's color
        and return the number of written characters
        """
        if not nickname:
            return
        if color:
            self._win.attron(to_curses_attr(color))
        self.addstr(truncate_nick(nickname))
        if color:
            self._win.attroff(to_curses_attr(color))
        self.addstr("> ")

    def write_time(self, time):
        """
        Write the date on the yth line of the window
        """
        if time:
            self.addstr(time)
            self.addstr(' ')

    def resize(self, height, width, y, x, room=None):
        with g_lock:
            self._resize(height, width, y, x)
            if room:
                self.rebuild_everything(room)

    def rebuild_everything(self, room):
        self.built_lines = []
        for message in room.messages:
            self.build_new_message(message, clean=False)
        while len(self.built_lines) > self.lines_nb_limit:
            self.built_lines.pop(0)

    def __del__(self):
        log.debug('** TextWin: deleting %s built lines', (len(self.built_lines)))
        del self.built_lines

class HelpText(Win):
    """
    A Window just displaying a read-only message.
    Usually used to replace an Input when the tab is in
    command mode.
    """
    def __init__(self, text=''):
        Win.__init__(self)
        self.txt = text

    def refresh(self, txt=None):
        log.debug('Refresh: %s',self.__class__.__name__)
        if txt:
            self.txt = txt
        with g_lock:
            self._win.erase()
            self.addstr(0, 0, self.txt[:self.width-1], to_curses_attr(get_theme().COLOR_INFORMATION_BAR))
            self.finish_line(get_theme().COLOR_INFORMATION_BAR)
            self._refresh()

    def do_command(self, key, raw=False):
        return False

class Input(Win):
    """
    The simplest Input possible, provides just a way to edit a single line
    of text. It also has a clipboard, common to all Inputs.
    Doesn't have any history.
    It doesn't do anything when enter is pressed either.
    This should be herited for all kinds of Inputs, for example MessageInput
    or the little inputs in dataforms, etc, adding specific features (completion etc)
    It features two kinds of completion, but they have to be called from outside (the Tab),
    passing the list of items that can be used to complete. The completion can be used
    in a very flexible way.
    """
    clipboard = '' # A common clipboard for all the inputs, this makes
    # it easy cut and paste text between various input
    def __init__(self):
        self.key_func = {
            "KEY_LEFT": self.key_left,
            "M-D": self.key_left,
            "KEY_RIGHT": self.key_right,
            "M-C": self.key_right,
            "KEY_END": self.key_end,
            "KEY_HOME": self.key_home,
            "KEY_DC": self.key_dc,
            '^D': self.key_dc,
            'M-b': self.jump_word_left,
            "M-[1;5D": self.jump_word_left,
            '^W': self.delete_word,
            '^K': self.delete_end_of_line,
            '^U': self.delete_begining_of_line,
            '^Y': self.paste_clipboard,
            '^A': self.key_home,
            '^E': self.key_end,
            'M-f': self.jump_word_right,
            "M-[1;5C": self.jump_word_right,
            "KEY_BACKSPACE": self.key_backspace,
            "M-KEY_BACKSPACE": self.delete_word,
            '^?': self.key_backspace,
            # '^J': self.add_line_break,
            }
        Win.__init__(self)
        self.text = ''
        self.pos = 0            # cursor position
        self.line_pos = 0 # position (in self.text) of
        self.on_input = None    # callback called on any key pressed
        self.color = None       # use this color on addstr

    def on_delete(self):
        """
        Remove all references kept to a tab, so that the tab
        can be garbage collected
        """
        del self.key_func

    def set_color(self, color):
        self.color = color
        self.rewrite_text()

    def is_empty(self):
        return len(self.text) == 0

    def jump_word_left(self):
        """
        Move the cursor one word to the left
        """
        if not len(self.text) or self.pos == 0:
            return
        separators = string.punctuation+' '
        while self.pos > 0 and self.text[self.pos+self.line_pos-1] in separators:
            self.key_left()
        while self.pos > 0 and self.text[self.pos+self.line_pos-1] not in separators:
            self.key_left()
        return True

    def jump_word_right(self):
        """
        Move the cursor one word to the right
        """
        if len(self.text) == self.pos+self.line_pos or not len(self.text):
            return
        separators = string.punctuation+' '
        while len(self.text) != self.pos+self.line_pos and self.text[self.pos+self.line_pos] in separators:
            self.key_right()
        while len(self.text) != self.pos+self.line_pos and self.text[self.pos+self.line_pos] not in separators:
            self.key_right()
        return True

    def delete_word(self):
        """
        Delete the word just before the cursor
        """
        if not len(self.text) or self.pos == 0:
            return
        separators = string.punctuation+' '
        while self.pos <= len(self.text) and self.pos > 0 and self.text[self.pos+self.line_pos-1] in separators:
            self.key_backspace()
        while self.pos <= len(self.text) and self.pos > 0 and self.text[self.pos+self.line_pos-1] not in separators:
            self.key_backspace()

        return True

    def delete_end_of_line(self):
        """
        Cut the text from cursor to the end of line
        """
        if len(self.text) == self.pos+self.line_pos:
            return              # nothing to cut
        Input.clipboard = self.text[self.pos+self.line_pos:]
        self.text = self.text[:self.pos+self.line_pos]
        self.key_end()
        return True

    def delete_begining_of_line(self):
        """
        Cut the text from cursor to the begining of line
        """
        if self.pos+self.line_pos == 0:
            return
        Input.clipboard = self.text[:self.pos+self.line_pos]
        self.text = self.text[self.pos+self.line_pos:]
        self.key_home()
        return True

    def paste_clipboard(self):
        """
        Insert what is in the clipboard at the cursor position
        """
        if not Input.clipboard or len(Input.clipboard) == 0:
            return
        for letter in Input.clipboard:
            self.do_command(letter, False)
        self.rewrite_text()
        return True

    def key_dc(self):
        """
        delete char just after the cursor
        """
        self.reset_completion()
        if self.pos + self.line_pos == len(self.text):
            return              # end of line, nothing to delete
        if self.text[self.pos+self.line_pos] == '\x19':
            self.text = self.text[:self.pos+self.line_pos]+self.text[self.pos+self.line_pos+1:]
        self.text = self.text[:self.pos+self.line_pos]+self.text[self.pos+self.line_pos+1:]
        self.rewrite_text()
        return True

    def key_home(self):
        """
        Go to the begining of line
        """
        self.reset_completion()
        self.pos = 0
        self.line_pos = 0
        self.rewrite_text()
        return True

    def key_end(self, reset=False):
        """
        Go to the end of line
        """
        if reset:
            self.reset_completion()
        if len(self.text) >= self.width-1:
            self.pos = self.width-1
            self.line_pos = len(self.text)-self.pos
        else:
            self.pos = len(self.text)
            self.line_pos = 0
        self.rewrite_text()
        return True

    def key_left(self, jump=True, reset=True):
        """
        Move the cursor one char to the left
        """
        if reset:
            self.reset_completion()
        if self.pos == self.width-1 and self.line_pos > 0:
            self.line_pos -= 1
        elif self.pos >= 1:
            self.pos -= 1
        if jump and self.pos+self.line_pos >= 1 and self.text[self.pos+self.line_pos-1] == '\x19':
            self.key_left()
        elif reset:
            self.rewrite_text()
        return True

    def key_right(self, jump=True, reset=True):
        """
        Move the cursor one char to the right
        """
        if reset:
            self.reset_completion()
        if self.pos == self.width-1:
            if self.line_pos + self.width-1 < len(self.text):
                self.line_pos += 1
        elif self.pos < len(self.text):
            self.pos += 1
        if jump and self.pos+self.line_pos < len(self.text) and self.text[self.pos+self.line_pos-1] == '\x19':
            self.key_right()
        elif reset:
            self.rewrite_text()
        return True

    def key_backspace(self, reset=True):
        """
        Delete the char just before the cursor
        """
        self.reset_completion()
        if self.pos == 0:
            return
        self.text = self.text[:self.pos+self.line_pos-1]+self.text[self.pos+self.line_pos:]
        self.key_left(False)
        if self.pos+self.line_pos >= 1 and self.text[self.pos+self.line_pos-1] == '\x19':
            self.text = self.text[:self.pos+self.line_pos-1]+self.text[self.pos+self.line_pos:]
        if reset:
            self.rewrite_text()
        return True

    def auto_completion(self, word_list, add_after, quotify=True):
        """
        Complete the input, from a list of words
        if add_after is None, we use the value defined in completion
        plus a space, after the completion. If it's a string, we use it after the
        completion (with no additional space)
        """
        completion_type = config.get('completion', 'normal')
        if quotify:
            for i, word in enumerate(word_list[:]):
                if ' ' in word:
                    word_list[i] = '"' + word + '"'
        if completion_type == 'shell' and self.text != '':
            self.shell_completion(word_list, add_after)
        else:
            self.normal_completion(word_list, add_after)
        return True

    def reset_completion(self):
        """
        Reset the completion list (called on ALL keys except tab)
        """
        self.hit_list = []
        self.last_completion = None

    def normal_completion(self, word_list, after):
        """
        Normal completion
        """
        (y, x) = self._win.getyx()
        pos = self.pos + self.line_pos
        if pos < len(self.text) and after.endswith(' ') and self.text[pos] == ' ':
            after = after[:-1]  # remove the last space if we are already on a space
        if not self.last_completion:
            space_before_cursor = self.text.rfind(' ', 0, pos)
            if space_before_cursor != -1:
                begin = self.text[space_before_cursor+1:pos]
            else:
                begin = self.text[:pos]
            hit_list = []       # list of matching hits
            for word in word_list:
                if word.lower().startswith(begin.lower()):
                    hit_list.append(word)
                elif word.startswith('"') and word.lower()[1:].startswith(begin.lower()):
                    hit_list.append(word)
            if len(hit_list) == 0:
                return
            self.hit_list = hit_list
            end = len(begin)
        else:
            begin = self.last_completion
            end = len(begin) + len(after)
            self.hit_list.append(self.hit_list.pop(0)) # rotate list

        self.text = self.text[:pos-end] + self.text[pos:]
        pos -= end
        hit = self.hit_list[0] # take the first hit
        self.text = self.text[:pos] + hit + after + self.text[pos:]
        for i in range(end):
            try:
                self.key_left(reset=False)
            except:
                pass
        for i in range(len(hit + after)):
            self.key_right(reset=False)

        self.rewrite_text()
        self.last_completion = hit

    def shell_completion(self, word_list, after):
        """
        Shell-like completion
        """
        (y, x) = self._win.getyx()
        if self.text != '':
            begin = self.text.split()[-1].lower()
        else:
            begin = ''
        hit_list = []       # list of matching nicks
        for user in word_list:
            if user.lower().startswith(begin):
                hit_list.append(user)
        if len(hit_list) == 0:
            return
        end = False
        nick = ''
        last_completion = self.last_completion
        self.last_completion = True
        if len(hit_list) == 1:
            nick = hit_list[0] + after
            self.last_completion = False
        elif last_completion:
            for n in hit_list:
                if begin.lower() == n.lower():
                    nick = n+after # user DO want this completion (tabbed twice on it)
                    self.last_completion = False
        if nick == '':
            while not end and len(nick) < len(hit_list[0]):
                nick = hit_list[0][:len(nick)+1]
                for hit in hit_list:
                    if not hit.lower().startswith(nick.lower()):
                        end = True
                        break
            if end:
                nick = nick[:-1]
        x -= len(begin)
        self.text = self.text[:-len(begin)]
        self.text += nick
        self.key_end(False)

    def do_command(self, key, reset=True, raw=False):
        if key in self.key_func:
            res = self.key_func[key]()
            if not raw and self.on_input:
                self.on_input(self.get_text())
            return res
        if not raw and (not key or len(key) > 1):
            return False   # ignore non-handled keyboard shortcuts
        if reset:
            self.reset_completion()
        self.text = self.text[:self.pos+self.line_pos]+key+self.text[self.pos+self.line_pos:]
        (y, x) = self._win.getyx()
        for i in range(len(key)):
            if x == self.width-1:
                self.line_pos += 1 # wcwidth.wcswidth(key)
            else:
                self.pos += 1 # wcwidth.wcswidth(key)
        if reset:
            self.rewrite_text()
        if self.on_input:
            self.on_input(self.get_text())
        return True

    def add_line_break(self):
        """
        Add a (real) \n to the line
        """
        self.do_command('\n')

    def get_text(self):
        """
        Clear the input and return the text entered so far
        """
        return self.text

    def rewrite_text(self):
        """
        Refresh the line onscreen, from the pos and pos_line
        """
        with g_lock:
            text = self.text.replace('\n', '|')
            self._win.erase()
            if self.color:
                self._win.attron(to_curses_attr(self.color))
            displayed_text = text[self.line_pos:self.line_pos+self.width-1]
            self.addstr(displayed_text)
            if self.color:
                (y, x) = self._win.getyx()
                size = self.width-x
                self.addnstr(' '*size, size, to_curses_attr(self.color))
            self.addstr(0, wcwidth.wcswidth(displayed_text[:self.pos]), '')
            if self.color:
                self._win.attroff(to_curses_attr(self.color))
            self._refresh()

    def refresh(self):
        log.debug('Refresh: %s',self.__class__.__name__)
        self.rewrite_text()

    def clear_text(self):
        self.text = ''
        self.pos = 0
        self.line_pos = 0
        self.rewrite_text()

    def key_enter(self):
        txt = self.get_text()
        self.clear_text()
        return txt

class MessageInput(Input):
    """
    The input featuring history and that is being used in
    Conversation, Muc and Private tabs
    Also letting the user enter colors or other text markups
    """
    history = list()            # The history is common to all MessageInput
    text_attributes = set(('b', 'o', 'u'))

    def __init__(self):
        Input.__init__(self)
        self.last_completion = None
        self.histo_pos = -1
        self.key_func["KEY_UP"] = self.key_up
        self.key_func["M-A"] =  self.key_up
        self.key_func["KEY_DOWN"] = self.key_down
        self.key_func["M-B"] = self.key_down
        self.key_func['^C'] = self.enter_attrib

    def key_up(self):
        """
        Get the previous line in the history
        """
        self.reset_completion()
        if self.histo_pos == -1 and self.get_text():
            if not MessageInput.history or MessageInput.history[0] != self.get_text():
                # add the message to history, we do not want to lose it
                MessageInput.history.insert(0, self.get_text())
                self.histo_pos += 1
        if self.histo_pos < len(MessageInput.history) - 1:
            self.histo_pos += 1
            self.text = MessageInput.history[self.histo_pos]
        self.key_end()

    def enter_attrib(self):
        """
        Read one more char (c) and add \x19c to the string
        """
        attr_char = self.core.read_keyboard()[0]
        if attr_char in self.text_attributes or attr_char in allowed_color_digits:
            self.do_command('\x19', False)
            self.do_command(attr_char)

    def key_down(self):
        """
        Get the next line in the history
        """
        self.reset_completion()
        if self.histo_pos > 0:
            self.histo_pos -= 1
            self.text = MessageInput.history[self.histo_pos]
        elif self.histo_pos <= 0 and self.get_text():
            if not MessageInput.history or MessageInput.history[0] != self.get_text():
                # add the message to history, we do not want to lose it
                MessageInput.history.insert(0, self.get_text())
            self.text = ''
            self.histo_pos = -1
        self.key_end()

    def key_enter(self):
        txt = self.get_text()
        if len(txt) != 0:
            if not MessageInput.history or MessageInput.history[0] != txt:
                # add the message to history, but avoid duplicates
                MessageInput.history.insert(0, txt)
            self.histo_pos = -1
        self.clear_text()
        return txt

    def rewrite_text(self):
        """
        Refresh the line onscreen, from the pos and pos_line, with colors
        """
        with g_lock:
            text = self.text.replace('\n', '|')
            self._win.erase()
            if self.color:
                self._win.attron(to_curses_attr(self.color))
            displayed_text = text[self.line_pos:self.line_pos+self.width-1]
            self._win.attrset(0)
            self.addstr_colored_lite(displayed_text)
            self.addstr(0, wcwidth.wcswidth(displayed_text[:self.pos]), '')
            if self.color:
                self._win.attroff(to_curses_attr(self.color))
            self._refresh()

class CommandInput(Input):
    """
    An input with an help message in the left, with three given callbacks:
    one when when successfully 'execute' the command and when we abort it.
    The last callback is optional and is called on any input key
    This input is used, for example, in the RosterTab when, to replace the
    HelpMessage when a command is started
    The on_input callback
    """
    history = list()

    def __init__(self, help_message, on_abort, on_success, on_input=None):
        Input.__init__(self)
        self.on_abort = on_abort
        self.on_success = on_success
        self.on_input = on_input
        self.help_message = help_message
        self.key_func['^M'] = self.success
        self.key_func['^G'] = self.abort
        self.key_func['^C'] = self.abort
        self.key_func["KEY_UP"] = self.key_up
        self.key_func["M-A"] =  self.key_up
        self.key_func["KEY_DOWN"] = self.key_down
        self.key_func["M-B"] = self.key_down
        self.histo_pos = -1

    def do_command(self, key, refresh=True, raw=False):
        res = Input.do_command(self, key, refresh, raw)
        if self.on_input:
            self.on_input(self.get_text())
        return res

    def success(self):
        """
        call the success callback, passing the text as argument
        """
        self.on_input = None
        res = self.on_success(self.get_text())
        return  res

    def abort(self):
        """
        Call the abort callback, passing the text as argument
        """
        self.on_input = None
        return self.on_abort(self.get_text())

    def rewrite_text(self):
        """
        Rewrite the text just like a normal input, but with the instruction
        on the left
        """
        with g_lock:
            self._win.erase()
            self.addstr(self.help_message, to_curses_attr(get_theme().COLOR_INFORMATION_BAR))
            cursor_pos = self.pos + len(self.help_message)
            if len(self.help_message):
                self.addstr(' ')
                cursor_pos += 1
            self.addstr(self.text[self.line_pos:self.line_pos+self.width-1])
            self.addstr(0, cursor_pos, '') # WTF, this works but .move() doesn't…
            self._refresh()

    def on_delete(self):
        """
        SERIOUSLY BIG WTF.

        I can do
        self.key_func.clear()

        but not
        del self.key_func
        because that would raise an AttributeError exception. WTF.
        """
        self.on_abort = None
        self.on_success = None
        self.on_input = None
        self.key_func.clear()

    def key_up(self):
        """
        Get the previous line in the history
        """
        self.reset_completion()
        if self.histo_pos == -1 and self.get_text():
            if not self.history or self.history[0] != self.get_text():
                # add the message to history, we do not want to lose it
                self.history.insert(0, self.get_text())
                self.histo_pos += 1
        if self.histo_pos < len(self.history) - 1:
            self.histo_pos += 1
            self.text = self.history[self.histo_pos]
        self.key_end()

    def key_down(self):
        """
        Get the next line in the history
        """
        self.reset_completion()
        if self.histo_pos > 0:
            self.histo_pos -= 1
            self.text = self.history[self.histo_pos]
        elif self.histo_pos <= 0 and self.get_text():
            if not self.history or self.history[0] != self.get_text():
                # add the message to history, we do not want to lose it
                self.history.insert(0, self.get_text())
            self.text = ''
            self.histo_pos = -1
        self.key_end()

    def key_enter(self):
        txt = self.get_text()
        if len(txt) != 0:
            if not self.history or self.history[0] != txt:
                # add the message to history, but avoid duplicates
                self.history.insert(0, txt)
            self.histo_pos = -1


class VerticalSeparator(Win):
    """
    Just a one-column window, with just a line in it, that is
    refreshed only on resize, but never on refresh, for efficiency
    """
    def __init__(self):
        Win.__init__(self)

    def rewrite_line(self):
        with g_lock:
            self._win.vline(0, 0, curses.ACS_VLINE, self.height, to_curses_attr(get_theme().COLOR_VERTICAL_SEPARATOR))
            self._refresh()

    def refresh(self):
        log.debug('Refresh: %s',self.__class__.__name__)
        self.rewrite_line()

class RosterWin(Win):
    color_show = {'xa': lambda: get_theme().COLOR_STATUS_XA,
            'none': lambda: get_theme().COLOR_STATUS_ONLINE,
            '': lambda: get_theme().COLOR_STATUS_ONLINE,
            'available': lambda: get_theme().COLOR_STATUS_ONLINE,
            'dnd':lambda: get_theme().COLOR_STATUS_DND,
            'away': lambda: get_theme().COLOR_STATUS_AWAY,
            'chat': lambda: get_theme().COLOR_STATUS_CHAT,
            'unavailable': lambda: get_theme().COLOR_STATUS_UNAVAILABLE
                  }

    def __init__(self):
        Win.__init__(self)
        self.pos = 0            # cursor position in the contact list
        self.start_pos = 1      # position of the start of the display
        self.roster_len = 0
        self.selected_row = None

    def move_cursor_down(self):
        """
        Return True if we scrolled, False otherwise
        """
        if self.pos < self.roster_len-1:
            self.pos += 1
        else:
            return False
        if self.pos == self.start_pos-1 + self.height-1:
            self.scroll_down()
        return True

    def move_cursor_up(self):
        """
        Return True if we scrolled, False otherwise
        """
        if self.pos > 0:
            self.pos -= 1
        else:
            return False
        if self.pos == self.start_pos-2:
            self.scroll_up()
        return True

    def scroll_down(self):
        self.start_pos += 8

    def scroll_up(self):
        self.start_pos -= 8

    def refresh(self, roster):
        """
        We get the roster object
        """
        log.debug('Refresh: %s',self.__class__.__name__)
        with g_lock:
            self.roster_len = len(roster)
            while self.roster_len and self.pos >= self.roster_len:
                self.move_cursor_up()
            self._win.erase()
            self._win.move(0, 0)
            self.draw_roster_information(roster)
            y = 1
            show_offline = config.get('roster_show_offline', 'false') == 'true'
            for group in roster.get_groups():
                if not show_offline and group.get_nb_connected_contacts() == 0:
                    continue    # Ignore empty groups
                # This loop is really REALLY ugly :^)
                if y-1 == self.pos:
                    self.selected_row = group
                if y >= self.start_pos:
                    self.draw_group(y-self.start_pos+1, group, y-1==self.pos)
                y += 1
                if group.folded:
                    continue
                for contact in group.get_contacts(roster._contact_filter):
                    if not show_offline and contact.get_nb_resources() == 0:
                        continue
                    if y-1 == self.pos:
                        self.selected_row = contact
                    if y-self.start_pos+1 == self.height:
                        break
                    if y >= self.start_pos:
                        self.draw_contact_line(y-self.start_pos+1, contact, y-1==self.pos)
                    y += 1
                    if not contact._folded:
                        for resource in contact.get_resources():
                            if y-1 == self.pos:
                                self.selected_row = resource
                            if y-self.start_pos+1 == self.height:
                                break
                            if y >= self.start_pos:
                                self.draw_resource_line(y-self.start_pos+1, resource, y-1==self.pos)
                            y += 1
                if y-self.start_pos+1 == self.height:
                    break
            if self.start_pos > 1:
                self.draw_plus(1)
            if self.start_pos + self.height-2 < self.roster_len:
                self.draw_plus(self.height-1)
            self._refresh()

    def draw_plus(self, y):
        """
        Draw the indicator that shows that
        the list is longer than what is displayed
        """
        self.addstr(y, self.width-5, '++++', to_curses_attr(get_theme().COLOR_MORE_INDICATOR))

    def draw_roster_information(self, roster):
        """
        The header at the top
        """
        self.addstr('Roster: %s/%s contacts' % (roster.get_nb_connected_contacts(), roster.get_contact_len())\
                , to_curses_attr(get_theme().COLOR_INFORMATION_BAR))
        self.finish_line(get_theme().COLOR_INFORMATION_BAR)

    def draw_group(self, y, group, colored):
        """
        Draw a groupname on a line
        """
        if colored:
            self._win.attron(to_curses_attr(get_theme().COLOR_SELECTED_ROW))
        if group.folded:
            self.addstr(y, 0, '[+] ')
        else:
            self.addstr(y, 0, '[-] ')
        contacts = " (%s/%s)" % (group.get_nb_connected_contacts(), len(group))
        self.addstr(y, 4, group.name + contacts)
        if colored:
            self._win.attroff(to_curses_attr(get_theme().COLOR_SELECTED_ROW))
        self.finish_line()

    def draw_contact_line(self, y, contact, colored):
        """
        Draw on a line all informations about one contact.
        This is basically the highest priority resource's informations
        Use 'color' to draw the jid/display_name to show what is
        the currently selected contact in the list
        """
        resource = contact.get_highest_priority_resource()
        if not resource:
            # There's no online resource
            presence = 'unavailable'
            nb = ''
        else:
            presence = resource.presence
            nb = ' (%s)' % (contact.get_nb_resources(),)
        color = RosterWin.color_show[presence]()
        if contact.name:
            display_name = '%s (%s)%s' % (contact.name,
                                        contact.bare_jid, nb,)
        else:
            display_name = '%s%s' % (contact.bare_jid, nb,)
        self.addstr(y, 0, ' ')
        self.addstr(get_theme().CHAR_STATUS, to_curses_attr(color))
        if resource:
            self.addstr(' [+]' if contact._folded else ' [-]')
        self.addstr(' ')
        if colored:
            self.addstr(display_name, to_curses_attr(get_theme().COLOR_SELECTED_ROW))
        else:
            self.addstr(display_name)
        if contact.ask == 'asked':
            self.addstr('?', to_curses_attr(get_theme().COLOR_HIGHLIGHT_NICK))
        self.finish_line()

    def draw_resource_line(self, y, resource, colored):
        """
        Draw a specific resource line
        """
        color = RosterWin.color_show[resource.presence]()
        self.addstr(y, 4, get_theme().CHAR_STATUS, to_curses_attr(color))
        if colored:
            self.addstr(y, 6, resource.jid.full, to_curses_attr(get_theme().COLOR_SELECTED_ROW))
        else:
            self.addstr(y, 6, resource.jid.full)
        self.finish_line()

    def get_selected_row(self):
        return self.selected_row

class ContactInfoWin(Win):
    def __init__(self):
        Win.__init__(self)

    def draw_contact_info(self, contact):
        """
        draw the contact information
        """
        resource = contact.get_highest_priority_resource()
        if contact:
            jid = contact.bare_jid
        else:
            jid = jid or resource.jid.full
        if resource:
            presence = resource.presence
        else:
            presence = 'unavailable'
        self.addstr(0, 0, '%s (%s)'%(jid, presence,), to_curses_attr(get_theme().COLOR_INFORMATION_BAR))
        self.finish_line(get_theme().COLOR_INFORMATION_BAR)
        self.addstr(1, 0, 'Subscription: %s' % (contact.subscription,))
        if contact.ask:
            self.addstr(' ')
            if contact.ask == 'asked':
                self.addstr('Ask: %s' % (contact.ask,), to_curses_attr(get_theme().COLOR_HIGHLIGHT_NICK))
            else:
                self.addstr('Ask: %s' % (contact.ask,))
        self.finish_line()


    def draw_group_info(self, group):
        """
        draw the group information
        """
        self.addstr(0, 0, group.name, to_curses_attr(get_theme().COLOR_INFORMATION_BAR))
        self.finish_line(get_theme().COLOR_INFORMATION_BAR)

    def refresh(self, selected_row):
        log.debug('Refresh: %s',self.__class__.__name__)
        with g_lock:
            self._win.erase()
            if isinstance(selected_row, RosterGroup):
                self.draw_group_info(selected_row)
            elif isinstance(selected_row, Contact):
                self.draw_contact_info(selected_row)
            # elif isinstance(selected_row, Resource):
            #     self.draw_contact_info(None, selected_row)
            self._refresh()

class ListWin(Win):
    """
    A list (with no depth, so not for the roster) that can be
    scrolled up and down, with one selected line at a time
    """
    def __init__(self, columns, with_headers=True):
        Win.__init__(self)
        self._columns = columns # a tuple with the name of the columns
        self._columns_sizes = {} # a dict {'column_name': size}
        self.sorted_by = (None, None) # for example: ('name', '↑')
        self.lines = []         # a list of dicts
        self._selected_row = 0
        self._starting_pos = 0  # The column number from which we start the refresh

    def empty(self):
        """
        emtpy the list and reset some important values as well
        """
        self.lines = []
        self._selected_row = 0
        self._starting_pos = 0

    def resize_columns(self, dic):
        """
        Resize the width of the columns
        """
        self._columns_sizes = dic

    def sort_by_column(self, col_name, asc=True):
        """
        Sort the list by the given column, ascendant or descendant
        """
        if asc:
          self.lines.sort(key=lambda x: x[col_name])
        else:
          self.lines.sort(key=lambda x: x[col_name],reverse=True)
        self.refresh()
        curses.doupdate()

    def add_lines(self, lines):
        """
        Append some lines at the end of the list
        """
        if not lines:
            return
        self.lines += lines

    def get_selected_row(self):
        """
        Return the tuple representing the selected row
        """
        if self._selected_row is not None and self.lines:
            return self.lines[self._selected_row]
        return None

    def refresh(self):
        log.debug('Refresh: %s', self.__class__.__name__)
        with g_lock:
            self._win.erase()
            lines = self.lines[self._starting_pos:self._starting_pos+self.height]
            for y, line in enumerate(lines):
                x = 0
                for col in self._columns:
                    try:
                        txt = line[col] or ''
                    except (KeyError):
                        txt = ''
                    size = self._columns_sizes[col]
                    txt += ' ' * (size-len(txt))
                    if not txt:
                        continue
                    if line is self.lines[self._selected_row]:
                        self.addstr(y, x, txt[:size], to_curses_attr(get_theme().COLOR_INFORMATION_BAR))
                    else:
                        self.addstr(y, x, txt[:size])
                    x += size
            self._refresh()

    def move_cursor_down(self):
        """
        Move the cursor Down
        """
        if not self.lines:
            return
        if self._selected_row < len(self.lines) - 1:
            self._selected_row += 1
        while self._selected_row >= self._starting_pos + self.height:
            self._starting_pos += self.height // 2
        if self._starting_pos < 0:
            self._starting_pos = 0
        return True

    def move_cursor_up(self):
        """
        Move the cursor Up
        """
        if not self.lines:
            return
        if self._selected_row > 0:
            self._selected_row -= 1
        while self._selected_row < self._starting_pos:
            self._starting_pos -= self.height // 2
        return True

    def scroll_down(self):
        if not self.lines:
            return
        self._selected_row += self.height
        if self._selected_row > len(self.lines) - 1:
            self._selected_row = len(self.lines) -1
        while self._selected_row >= self._starting_pos + self.height:
            self._starting_pos += self.height // 2
        if self._starting_pos < 0:
            self._starting_pos = 0
        return True

    def scroll_up(self):
        if not self.lines:
            return
        self._selected_row -= self.height + 1
        if self._selected_row < 0:
            self._selected_row = 0
        while self._selected_row < self._starting_pos:
            self._starting_pos -= self.height // 2
        return True

class ColumnHeaderWin(Win):
    """
    A class displaying the column's names
    """
    def __init__(self, columns):
        Win.__init__(self)
        self._columns = columns
        self._columns_sizes = {}
        self._column_sel = ''
        self._column_order = ''
        self._column_order_asc = False

    def resize_columns(self, dic):
        self._columns_sizes = dic

    def get_columns(self):
        return self._columns

    def refresh(self):
        log.debug('Refresh: %s',self.__class__.__name__)
        with g_lock:
            self._win.erase()
            x = 0
            for col in self._columns:
                txt = col
                if col in self._column_order:
                  if self._column_order_asc:
                    txt += get_theme().CHAR_COLUMN_ASC 
                  else:
                    txt += get_theme().CHAR_COLUMN_DESC
                #⇓⇑↑↓⇧⇩▲▼
                size = self._columns_sizes[col]
                txt += ' ' * (size-len(txt))
                if col in self._column_sel:
                  self.addstr(0, x, txt, to_curses_attr(get_theme().COLOR_COLUMN_HEADER_SEL))
                else:
                  self.addstr(0, x, txt, to_curses_attr(get_theme().COLOR_COLUMN_HEADER))
                x += size
            self._refresh()

    def sel_column(self,dic):
        self._column_sel = dic 

    def get_sel_column(self):
        return self._column_sel

    def set_order(self,order):
        self._column_order = self._column_sel
        self._column_order_asc = order

    def get_order(self):
        if self._column_sel == self._column_order:
          return self._column_order_asc
        else:
          return False

    def sel_column_left(self):
        if self._column_sel in self._columns:
          index = self._columns.index(self._column_sel)
          if index > 1:
            index = index -1
          else:
            index = 0
        else:
          index = 0
        self._column_sel = self._columns[index]
        self.refresh()
        return

    def sel_column_right(self):
        if self._column_sel in self._columns:
          index = self._columns.index(self._column_sel)
          if index < len(self._columns)-2:
            index = index +1
          else:
            index = len(self._columns) -1
        else:
          index = len(self._columns) - 1 
        self._column_sel = self._columns[index]
        self.refresh()
        return



class SimpleTextWin(Win):
    def __init__(self, text):
        Win.__init__(self)
        self._text = text
        self.built_lines = []

    def rebuild_text(self):
        """
        Transform the text in lines than can then be
        displayed without any calculation or anything
        at refresh() time
        It is basically called on each resize
        """
        self.built_lines = []
        for line in self._text.split('\n'):
            while len(line) >= self.width:
                limit = line[:self.width].rfind(' ')
                if limit <= 0:
                    limit = self.width
                self.built_lines.append(line[:limit])
                line = line[limit:]
            self.built_lines.append(line)

    def refresh(self):
        log.debug('Refresh: %s',self.__class__.__name__)
        with g_lock:
            self._win.erase()
            for y, line in enumerate(self.built_lines):
                self.addstr_colored(line, y, 0)
            self._refresh()<|MERGE_RESOLUTION|>--- conflicted
+++ resolved
@@ -196,17 +196,10 @@
                 'none': lambda: get_theme().COLOR_USER_NONE,
                 '': lambda: get_theme().COLOR_USER_NONE
                }
-<<<<<<< HEAD
-        self.symbol_affiliation = {'owner': '~',
-                                    'admin': '&',
-                                    'member': '+',
-                                    'none': '-'}
-=======
         self.symbol_affiliation = {'owner': lambda: get_theme().CHAR_AFFILIATION_OWNER,
                 'admin': lambda: get_theme().CHAR_AFFILIATION_ADMIN,
                 'member': lambda: get_theme().CHAR_AFFILIATION_MEMBER,
                 'none': lambda: get_theme().CHAR_AFFILIATION_NONE, }
->>>>>>> 17fdd5d6
         self.color_show = {'xa': lambda: get_theme().COLOR_STATUS_XA,
                 'none': lambda: get_theme().COLOR_STATUS_NONE,
                 '': lambda: get_theme().COLOR_STATUS_NONE,
@@ -252,11 +245,7 @@
             color = get_theme().COLOR_USER_NONE
         else:
             color = self.color_role[user.role]()
-<<<<<<< HEAD
-        symbol = self.symbol_affiliation.get(user.affiliation) or '-'
-=======
         symbol = self.symbol_affiliation.get(user.affiliation, lambda: '-')()
->>>>>>> 17fdd5d6
         self.addstr(y, 1, symbol, to_curses_attr(color))
 
     def draw_status_chatstate(self, y, user):
